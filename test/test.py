--- conflicted
+++ resolved
@@ -115,13 +115,8 @@
         levels = np.linspace(np.log10(vmin), np.log10(vmax), num_levels, endpoint=True).tolist()
         ticks = np.linspace(np.log10(vmin), np.log10(vmax), 10, endpoint=True)
         ticks = np.unique(np.round(ticks, decimals=decimals))
-<<<<<<< HEAD
     im = ax.contourf(t, r, np.log10(tn.T), cmap='gist_ncar_r', levels=levels, rasterized=True)
     cbar = fig.colorbar(im, cax=cax, shrink=0.6, orientation='horizontal', ticks=ticks)
-=======
-    im = ax.contourf(t, r, np.log10(tn.T), cmap='gist_ncar_r', levels=levels)
-    cbar = fig.colorbar(im, cax=cax, orientation='horizontal', ticks=ticks)
->>>>>>> b54b3cf8
     if ticks is not None: cbar.ax.set_xticklabels([r'$10^{%d}$'%(tval) for tval in ticks])
     cbar.ax.tick_params(labelsize=10)
     # cbar.formatter.set_useMathText(True)
@@ -254,16 +249,9 @@
     for wl in ('5577', '6300'):
         bds_minmax = get_all_minmax(bdss, 'ver', {'wavelength': wl}, True)
         iono_minmax = get_all_minmax(ionos, 'ver', {'wavelength': wl}, True)
-<<<<<<< HEAD
         plot_geo(bds, wl, file_suffix, vmin=1e-4, vmax=bds_minmax[1])
         plot_geo_local(bds, wl, file_suffix, vmin=1e-4, vmax=bds_minmax[1])
         plot_local(iono, wl, file_suffix, vmin=1e-4, vmax=iono_minmax[1])
-=======
-        plot_geo(bds, wl, file_suffix, vmin=bds_minmax[0], vmax=bds_minmax[1])
-        plot_geo_local(bds, wl, file_suffix, vmin=bds_minmax[0], vmax=bds_minmax[1])
-        plot_local(iono, wl, file_suffix, vmin=1e-3, vmax=iono_minmax[1])
-
->>>>>>> b54b3cf8
 # %%
 from matplotlib import ticker
 fig, ax = plt.subplots(dpi=300, subplot_kw=dict(projection='polar'), figsize=(6.4, 4.8))
